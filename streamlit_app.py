--- conflicted
+++ resolved
@@ -78,25 +78,16 @@
     selected_case = case_sel.selectbox(
         "Case / Attachment", case_options, index=st.session_state["case_idx"]
     )
-<<<<<<< HEAD
-=======
-
->>>>>>> b089f4c9
+
     if next_case.button("Next Case"):
         st.session_state["case_idx"] = (
             st.session_state["case_idx"] + 1
         ) % len(case_options)
-<<<<<<< HEAD
         _rerun()
     if first_case.button("First Case"):
         st.session_state["case_idx"] = 0
         _rerun()
-=======
-        st.experimental_rerun()
-    if first_case.button("First Case"):
-        st.session_state["case_idx"] = 0
-        st.experimental_rerun()
->>>>>>> b089f4c9
+
     st.session_state["case_idx"] = case_options.index(selected_case)
     case_num, attach_name = selected_case.split(" | ")
 
@@ -108,17 +99,11 @@
         st.session_state["prompt_idx"] = (
             st.session_state["prompt_idx"] + 1
         ) % len(PROMPT_COLUMNS)
-<<<<<<< HEAD
         _rerun()
     if first_prompt.button("First Prompt"):
         st.session_state["prompt_idx"] = 0
         _rerun()
-=======
-        st.experimental_rerun()
-    if first_prompt.button("First Prompt"):
-        st.session_state["prompt_idx"] = 0
-        st.experimental_rerun()
->>>>>>> b089f4c9
+
     st.session_state["prompt_idx"] = PROMPT_COLUMNS.index(prompt)
 
     npr_row = df[
